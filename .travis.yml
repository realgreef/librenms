language: php
matrix:
  fast_finish: true
  include:
  - php: 7.0
    env:
      PHP_L=1
      EXECUTE_BUILD_DOCS=false
  - php: 5.3
    env:
      PHP_L_OLD=1
      EXECUTE_BUILD_DOCS=false
  - php: 5.4
    env:
      PHP_L_OLD=1
      EXECUTE_BUILD_DOCS=false
  - php: 5.5
    env:
      PHP_L=1
      EXECUTE_BUILD_DOCS=false
  - php: 5.6
<<<<<<< HEAD
    env: PHP_L=1 PHPCS=1
=======
    env:
      PHP_L=1
      PHPCS=0
      EXECUTE_BUILD_DOCS=true
>>>>>>> c3d2dca6
  - php: hhvm
    env:
      PHP_L_OLD=1
      EXECUTE_BUILD_DOCS=false

  allow_failures:
  - php: 7.0
  - php: hhvm

cache:
  directories:
    - vendor
    - $HOME/.composer/cache

before_script:
  - composer install --prefer-dist --no-interaction

after_success:
  - test $TRAVIS_PULL_REQUEST == "false" && test $TRAVIS_BRANCH == "master" && test $EXECUTE_BUILD_DOCS == "true" && bash scripts/deploy-docs.sh

script:
  - if [[ $PHP_L == 1 ]]; then find . -path './vendor' -prune -o -name "*.php" -print0 | xargs -0 -n1 -P8 php -l | grep -v '^No syntax errors detected' ; test $? -eq 1; fi
  - if [[ $PHP_L_OLD == 1 ]]; then find . -regextype posix-extended -regex "\./(lib/influxdb-php|vendor)" -prune -o -name "*.php" -print0 | xargs -0 -n1 -P8 php -l | grep -v '^No syntax errors detected' ; test $? -eq 1; fi
  - if [[ $PHP_CS == 1 ]]; then vendor/bin/phpcs -n -p --colors --extensions=php --standard=PSR2 --ignore=html/lib/* .; fi
  - phpunit<|MERGE_RESOLUTION|>--- conflicted
+++ resolved
@@ -19,14 +19,10 @@
       PHP_L=1
       EXECUTE_BUILD_DOCS=false
   - php: 5.6
-<<<<<<< HEAD
-    env: PHP_L=1 PHPCS=1
-=======
     env:
       PHP_L=1
-      PHPCS=0
+      PHPCS=1
       EXECUTE_BUILD_DOCS=true
->>>>>>> c3d2dca6
   - php: hhvm
     env:
       PHP_L_OLD=1
