<?php
require_once 'includes/object-cache.inc.php';

$temp_output = '
<div class="panel panel-default panel-condensed table-responsive">
<table class="table table-hover table-condensed table-striped">
  <thead>
    <tr>
      <th>&nbsp;</th>
      <th><span class="grey">Total</span></th>
      <th><span class="green">Up</span></th>
      <th><span class="red">Down</span></th>
      <th><span class="grey">Ignored</span></th>
      <th><span class="black">Disabled</span></th>
      '.($config['summary_errors'] ? '<th>Errored</th>' : '').'
    </tr>
  </thead>
  <tbody>
    <tr>
      <td><a href="devices/">Devices</a></td>
      <td><a href="devices/"><span>'.$devices['count'].'</span></a></td>
      <td><a href="devices/state=up/format=list_detail/"><span class="green"> '.$devices['up'].'</span></a></td>
      <td><a href="devices/state=down/format=list_detail/"><span class="red"> '.$devices['down'].'</span></a></td>
      <td><a href="devices/ignore=1/format=list_detail/"><span class="grey"> '.$devices['ignored'].'</span></a></td>
      <td><a href="devices/disabled=1/format=list_detail/"><span class="black"> '.$devices['disabled'].'</span></a></td>
      '.($config['summary_errors'] ? '<td>-</td>' : '').'
    </tr>
    <tr>
      <td><a href="ports/">Ports</a></td>
      <td><a href="ports/"><span>'.$ports['count'].'</span></a></td>
      <td><a href="ports/format=list_detail/state=up/"><span class="green"> '.$ports['up'].'</span></a></td>
      <td><a href="ports/format=list_detail/state=down/"><span class="red"> '.$ports['down'].'</span></a></td>
      <td><a href="ports/format=list_detail/ignore=1/"><span class="grey"> '.$ports['ignored'].'</span></a></td>
      <td><a href="ports/format=list_detail/state=admindown/"><span class="black"> '.$ports['shutdown'].'</span></a></td>
      '.($config['summary_errors'] ? '<td><a href="ports/format=list_detail/errors=1/"><span class="black"> '.$ports['errored'].'</span></a></td>' : '').'
    </tr>';
if ($config['show_services']) {
<<<<<<< HEAD
    $temp_output .= '
    <tr class="active">
=======

$temp_output .= '
    <tr>
>>>>>>> c3d2dca6
      <td><a href="services/">Services</a></td>
      <td><a href="services/"><span>'.$services['count'].'</span></a></td>
      <td><a href="services/state=ok/view=details/"><span class="green">'.$services['up'].'</span></a></td>
      <td><a href="services/state=critical/view=details/"><span class="red"> '.$services['down'].'</span></a></td>
      <td><a href="services/ignore=1/view=details/"><span class="grey"> '.$services['ignored'].'</span></a></td>
      <td><a href="services/disabled=1/view=details/"><span class="black"> '.$services['disabled'].'</span></a></td>
      '.($config['summary_errors'] ? '<td>-</td>' : '').'
    </tr>';
}
$temp_output .= '
  </tbody>
</table>
</div>
';

unset($common_output);
$common_output[] = $temp_output;<|MERGE_RESOLUTION|>--- conflicted
+++ resolved
@@ -35,14 +35,8 @@
       '.($config['summary_errors'] ? '<td><a href="ports/format=list_detail/errors=1/"><span class="black"> '.$ports['errored'].'</span></a></td>' : '').'
     </tr>';
 if ($config['show_services']) {
-<<<<<<< HEAD
     $temp_output .= '
-    <tr class="active">
-=======
-
-$temp_output .= '
     <tr>
->>>>>>> c3d2dca6
       <td><a href="services/">Services</a></td>
       <td><a href="services/"><span>'.$services['count'].'</span></a></td>
       <td><a href="services/state=ok/view=details/"><span class="green">'.$services['up'].'</span></a></td>
