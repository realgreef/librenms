--- conflicted
+++ resolved
@@ -4,41 +4,18 @@
 
 $sla = dbFetchRow('SELECT `sla_nr` FROM `slas` WHERE `sla_id` = ?', array($vars['id']));
 
-$rrd_options .= ' -l 0 -E ';
-<<<<<<< HEAD
-$rrd_filename = $config['rrd_dir']."/".$device['hostname']."/".safename('sla-'.$sla['sla_nr'].'.rrd');
-
-if (file_exists($rrd_filename)) {
-    $rrd_options .= " COMMENT:'Round Trip Time   Cur      Min     Max\\n'";
-    $rrd_options .= " DEF:rtt=$rrd_filename:rtt:AVERAGE ";
-    $rrd_options .= ' VDEF:avg=rtt,AVERAGE ';
-    $rrd_options .= " LINE1:avg#CCCCFF:'Average':dashes";
-    $rrd_options .= ' GPRINT:rtt:AVERAGE:%4.1lfms\\\l ';
-    $rrd_options .= " LINE1:rtt#CC0000:'RTT'";
-    $rrd_options .= ' GPRINT:rtt:LAST:%4.1lfms ';
-    $rrd_options .= ' GPRINT:rtt:MIN:%4.1lfms ';
-    $rrd_options .= ' GPRINT:rtt:MAX:%4.1lfms\\\l ';
-}
-=======
-$rrd_options .= " COMMENT:'".str_pad($unit_long, $descr_len)."   Cur      Min     Max\\n'";
-
-$name = '';
-if ($sla['tag']) {
-    $name .= $sla['tag'];
-}
-
 if ($sla['owner']) {
     $name .= ' (Owner: '.$sla['owner'].')';
 }
 
-$rrd_file = rrd_name($device['hostname'], array('sla', $sla['sla_nr']));
+$rrd_filename = rrd_name($device['hostname'], array('sla', $sla['sla_nr']));
 
-$rrd_options .= " DEF:rtt=$rrd_file:rtt:AVERAGE ";
+$rrd_options .= " COMMENT:'Round Trip Time   Cur      Min     Max\\n'";
+$rrd_options .= " DEF:rtt=$rrd_filename:rtt:AVERAGE ";
 $rrd_options .= ' VDEF:avg=rtt,AVERAGE ';
-$rrd_options .= " LINE1:avg#CCCCFF:'".str_pad('Average', ($descr_len - 3))."':dashes";
-$rrd_options .= ' GPRINT:rtt:AVERAGE:%4.1lf'.$unit.'\\\l ';
-$rrd_options .= " LINE1:rtt#CC0000:'".rrdtool_escape($descr, ($descr_len - 3))."'";
-$rrd_options .= ' GPRINT:rtt:LAST:%4.1lf'.$unit.' ';
-$rrd_options .= ' GPRINT:rtt:MIN:%4.1lf'.$unit.' ';
-$rrd_options .= ' GPRINT:rtt:MAX:%4.1lf'.$unit.'\\\l ';
->>>>>>> 516e49b6
+$rrd_options .= " LINE1:avg#CCCCFF:'Average':dashes";
+$rrd_options .= ' GPRINT:rtt:AVERAGE:%4.1lfms\\\l ';
+$rrd_options .= " LINE1:rtt#CC0000:'RTT'";
+$rrd_options .= ' GPRINT:rtt:LAST:%4.1lfms ';
+$rrd_options .= ' GPRINT:rtt:MIN:%4.1lfms ';
+$rrd_options .= ' GPRINT:rtt:MAX:%4.1lfms\\\l ';