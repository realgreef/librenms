--- conflicted
+++ resolved
@@ -15,7 +15,6 @@
 //Don't know where this should come from, but it is used later, so I just define it here.
 $row_colour="#ffffff";
 
-$tmp_devices = array();
 $sql_array= array();
 if (!empty($device['hostname'])) {
     $sql = ' WHERE `devices`.`hostname`=?';
@@ -29,136 +28,86 @@
 $sql .= ' AND `local_device_id` != 0 AND `remote_device_id` != 0 ';
 $sql .= ' AND `local_device_id` IS NOT NULL AND `remote_device_id` IS NOT NULL ';
 
+$tmp_devices = array();
 $tmp_ids = array();
-foreach (dbFetchRows("SELECT DISTINCT least(`devices`.`device_id`, `remote_device_id`) AS `remote_device_id`, GREATEST(`remote_device_id`,`devices`.`device_id`) AS `local_device_id` FROM `links` LEFT JOIN `ports` ON `local_port_id`=`ports`.`port_id` LEFT JOIN `devices` ON `ports`.`device_id`=`devices`.`device_id` $sql", $sql_array) as $link_devices) {
-    if (!in_array($link_devices['local_device_id'], $tmp_ids) && device_permitted($link_devices['local_device_id'])) {
-        $link_dev = dbFetchRow("SELECT * FROM `devices` WHERE `device_id`=?",array($link_devices['local_device_id']));
-	if (!empty($link_dev)) {
-            $tmp_devices[] = array('id'=>$link_devices['local_device_id'],'label'=>$link_dev['hostname'],'title'=>generate_device_link($link_dev,'',array(),'','','',0),'group'=>$link_dev['location'],'shape'=>'box');
-	}
+$tmp_links = array();
+foreach (dbFetchRows("SELECT
+                             `D1`.`device_id` AS `local_device_id`,
+                             `D1`.`os` AS `local_os`,
+                             `D1`.`hostname` AS `local_hostname`,
+                             `D2`.`device_id` AS `remote_device_id`,
+                             `D2`.`os` AS `remote_os`,
+                             `D2`.`hostname` AS `remote_hostname`,
+                             `P1`.`port_id` AS `local_port_id`,
+                             `P1`.`device_id` AS `local_port_device_id`,
+                             `P1`.`ifName` AS `local_ifname`,
+                             `P1`.`ifSpeed` AS `local_ifspeed`,
+                             `P1`.`ifOperStatus` AS `local_ifoperstatus`,
+                             `P1`.`ifAdminStatus` AS `local_ifadminstatus`,
+                             `P1`.`ifInOctets_rate` AS `local_ifinoctets_rate`,
+                             `P1`.`ifOutOctets_rate` AS `local_ifoutoctets_rate`,
+                             `P2`.`port_id` AS `remote_port_id`,
+                             `P2`.`device_id` AS `remote_port_device_id`,
+                             `P2`.`ifName` AS `remote_ifname`,
+                             `P2`.`ifSpeed` AS `remote_ifspeed`,
+                             `P2`.`ifOperStatus` AS `remote_ifoperstatus`,
+                             `P2`.`ifAdminStatus` AS `remote_ifadminstatus`,
+                             `P2`.`ifInOctets_rate` AS `remote_ifinoctets_rate`,
+                             `P2`.`ifOutOctets_rate` AS `remote_ifoutoctets_rate`
+                      FROM `links`
+                             LEFT JOIN `devices` AS `D1` ON `D1`.`device_id`=`links`.`local_device_id`
+                             LEFT JOIN `devices` AS `D2` ON `D2`.`device_id`=`links`.`remote_device_id`
+                             LEFT JOIN `ports` AS `P1` ON `P1`.`port_id`=`links`.`local_port_id`
+                             LEFT JOIN `ports` AS `P2` ON `P2`.`port_id`=`links`.`remote_port_id`
+                      WHERE
+                             `active`=1
+                             AND `remote_device_id`!=0
+                      ",$sql_array) as $items) {
+    $local_device = array('device_id'=>$items['local_device_id'], 'os'=>$items['local_os'], 'hostname'=>$items['local_hostname']);
+    $remote_device = array('device_id'=>$items['remote_device_id'], 'os'=>$items['remote_os'], 'hostname'=>$items['remote_hostname']);
+
+    $local_port = array('port_id'=>$items['local_port_id'],'device_id'=>$items['local_port_device_id'],'ifName'=>$items['local_ifname'],'ifSpeed'=>$items['local_ifspeed'],'ifOperStatus'=>$items['local_ifoperstatus'],'ifAdminStatus'=>$items['local_adminstatus']);
+    $remote_port = array('port_id'=>$items['remote_port_id'],'device_id'=>$items['remote_port_device_id'],'ifName'=>$items['remote_ifname'],'ifSpeed'=>$items['remote_ifspeed'],'ifOperStatus'=>$items['remote_ifoperstatus'],'ifAdminStatus'=>$items['remote_adminstatus']);
+
+    if (!in_array($items['local_device_id'],$tmp_ids)) {
+        $tmp_devices[] = array('id'=>$items['local_device_id'],'label'=>$items['local_hostname'],'title'=>generate_device_link($local_device,'',array(),'','','',0),'shape'=>'box');
     }
-    if (!in_array($link_devices['remote_device_id'], $tmp_ids) && device_permitted($link_devices['remote_device_id'])) {
-        $link_dev = dbFetchRow("SELECT * FROM `devices` WHERE `device_id`=?",array($link_devices['remote_device_id']));
-	if (!empty($link_dev)) {
-            $tmp_devices[] = array('id'=>$link_devices['remote_device_id'],'label'=>$link_dev['hostname'],'title'=>generate_device_link($link_dev,'',array(),'','','',0),'group'=>$link_dev['location'],'shape'=>'box');
-        }
+    if (!in_array($items['remote_device_id'],$tmp_ids)) {
+        $tmp_devices[] = array('id'=>$items['remote_device_id'],'label'=>$items['remote_hostname'],'title'=>generate_device_link($remote_device,'',array(),'','','',0),'shape'=>'box');
     }
-    array_push($tmp_ids,$link_devices['local_device_id']);
-    array_push($tmp_ids,$link_devices['remote_device_id']);
+    array_push($tmp_ids,$items['local_device_id']);
+    array_push($tmp_ids,$items['remote_device_id']);
+    $speed = $items['ifSpeed']/1000/1000;
+    if ($speed == 100) {
+        $width = 3;
+    } elseif ($speed == 1000) {
+        $width = 5;
+    } elseif ($speed == 10000) {
+        $width = 10;
+    } elseif ($speed == 40000) {
+        $width = 15;
+    } elseif ($speed == 100000) {
+        $width = 20;
+    } else {
+        $width = 1;
+    }
+    $link_in_used = ($items['local_ifinoctets_rate'] * 8) / $items['local_ifspeed'] * 100;
+    $link_out_used = ($items['local_ifoutoctets_rate'] * 8) / $items['local_ifspeed'] * 100;
+    if ($link_in_used > $link_out_used) {
+        $link_used = $link_in_used;
+    } else {
+        $link_used = $link_out_used;
+    }
+    $link_used = round($link_used, -1);
+    if ($link_used > 100) {
+        $link_used = 100;
+    }
+    $link_color = $config['map_legend'][$link_used];
+    $tmp_links[] = array('from'=>$items['local_device_id'],'to'=>$items['remote_device_id'],'label'=>shorten_interface_type($items['local_ifname']) . ' > ' . shorten_interface_type($items['remote_ifname']),'title'=>generate_port_link($local_port, "<img src='graph.php?type=port_bits&amp;id=".$items['local_port_id']."&amp;from=".$config['time']['day']."&amp;to=".$config['time']['now']."&amp;width=100&amp;height=20&amp;legend=no&amp;bg=".str_replace("#","", $row_colour)."'>",'',0,1),'width'=>$width,'color'=>$link_color);
 }
 
-$tmp_exp_ids = implode(',',$tmp_ids);
-
-$port_ids = array();
-$port_devices = array();
-$tmp_links = array();
-foreach (dbFetchRows("SELECT DISTINCT LEAST(`M`.`port_id`, `P`.`port_id`) AS `remote_port_id`, GREATEST(`P`.`port_id`,`M`.`port_id`) AS `local_port_id` FROM `ipv4_mac` AS `M` LEFT JOIN `ports` AS `P`  ON `M`.`mac_address` = `P`.`ifPhysAddress` LEFT JOIN `devices` AS `D` ON `P`.`device_id`=`D`.`device_id` WHERE `P`.`port_id` IS NOT NULL AND `M`.`port_id` IS NOT NULL AND `M`.`port_id` != 0 AND `P`.`port_id` != 0 $mac_sql", $mac_array) as $macs) {
-    if (!in_array($macs['local_port_id'], $port_ids) && port_permitted($macs['local_port_id'])) {
-        $port_det = dbFetchRow("SELECT * FROM `ports` WHERE `port_id`=?", array($macs['local_port_id']));
-        $port_dev = dbFetchRow("SELECT * FROM `devices` WHERE `device_id`=?", array($port_det['device_id']));
-        if (!in_array($port_dev['device_id'],$tmp_ids) && !in_array($port_dev['device_id'],$port_devices)) {
-            $mac_devices[] = array('id'=>$port_dev['device_id'], 'label'=>$port_dev['hostname'], 'title'=>generate_device_link($port_dev,'',array(),'','','',0),'group'=>$port_dev['location'], 'shape'=>'box');
-            array_push($port_ids, $port_det['port_id']);
-            array_push($port_devices, $port_dev['device_id']);
-            $port_data = $port_det;
-            $from = $port_dev['device_id'];
-            $port = shorten_interface_type($port_det['ifName']);
-            $speed = $port_det['ifSpeed']/1000/1000;
-            if ($speed == 100) {
-                $width = 3;
-            } elseif ($speed == 1000) {
-                $width = 5;
-            } elseif ($speed == 10000) {
-                $width = 10;
-            } elseif ($speed == 40000) {
-                $width = 15;
-            } elseif ($speed == 100000) {
-                $width = 20;
-            } else {
-                $width = 1;
-            }
-            $link_in_used = ($port_det['ifInOctets_rate'] * 8) / $port_det['ifSpeed'] * 100;
-            $link_out_used = ($port_det['ifOutOctets_rate'] * 8) / $port_det['ifSpeed'] * 100;
-            if ($link_in_used > $link_out_used) {
-                $link_used = $link_in_used;
-            } else {
-                $link_used = $link_out_used;
-            }
-            $link_used = round($link_used, -1);
-            if ($link_used > 100) {
-                $link_used = 100;
-            }
-            $link_color = $config['map_legend'][$link_used];
-        }
-    }
-    if (!in_array($macs['remote_port_id'], $port_ids) && port_permitted($macs['remote_port_id'])) {
-        $port_det = dbFetchRow("SELECT * FROM `ports` WHERE `port_id`=?", array($macs['remote_port_id']));
-        $port_dev = dbFetchRow("SELECT * FROM `devices` WHERE `device_id`=?", array($port_det['device_id']));
-        if (!in_array($port_dev['device_id'],$tmp_ids) && !in_array($port_dev['device_id'],$port_devices)) {
-            $mac_devices[] = array('id'=>$port_dev['device_id'], 'label'=>$port_dev['hostname'], 'title'=>generate_device_link($port_dev,'',array(),'','','',0),'group'=>$port_dev['location'], 'shape'=>'box');
-            array_push($port_ids, $port_det['port_id']);
-            array_push($port_devices, $port_dev['device_id']);
-            $to = $port_dev['device_id'];
-            $port .= ' > ' . shorten_interface_type($port_det['ifName']);
-        }
-    }
-    $tmp_links[] = array('from'=>$from,'to'=>$to,'label'=>$port,'title'=>generate_port_link($port_data, "<img src='graph.php?type=port_bits&amp;id=".$port_data['port_id']."&amp;from=".$config['time']['day']."&amp;to=".$config['time']['now']."&amp;width=100&amp;height=20&amp;legend=no&amp;bg=".str_replace("#","", $row_colour)."'>",'',0,1),'width'=>$width,'color'=>$link_color);
-    unset($port);
-}
-
-$node_devices = array_merge($tmp_devices,$mac_devices);
+$node_devices = $tmp_devices;
 $nodes = json_encode($node_devices);
- 
-if (is_array($tmp_devices[0])) {
-<<<<<<< HEAD
-    foreach (dbFetchRows("SELECT local_device_id, remote_device_id, `remote_hostname`,`ports`.*, `remote_port` FROM `links` LEFT JOIN `ports` ON `local_port_id`=`ports`.`port_id` LEFT JOIN `devices` ON `ports`.`device_id`=`devices`.`device_id` WHERE (`local_device_id` IN ($tmp_exp_ids) AND `remote_device_id` IN ($tmp_exp_ids))") as $link_devices) {
-=======
-    $tmp_links = array();
-    foreach (dbFetchRows("SELECT local_device_id, remote_device_id, `remote_hostname`,`ports`.*, `remote_port` FROM `links` LEFT JOIN `ports` ON `local_port_id`=`ports`.`port_id` LEFT JOIN `devices` ON `ports`.`device_id`=`devices`.`device_id` WHERE (`local_device_id` IN ($tmp_ids) AND `remote_device_id` IN ($tmp_ids))") as $link_devices) {
-	$port='';
->>>>>>> c0239f6d
-        foreach ($tmp_devices as $k=>$v) {
-            if ($v['id'] == $link_devices['local_device_id']) {
-                $from = $v['id'];
-                $port = shorten_interface_type($link_devices['ifName']);
-                $port_data = $link_devices;
-            }
-            if ($v['id'] == $link_devices['remote_device_id']) {
-                $to = $v['id'];
-                $port .= ' > ' .shorten_interface_type($link_devices['remote_port']);
-            }
-        }
-        $speed = $link_devices['ifSpeed']/1000/1000;
-        if ($speed == 100) {
-            $width = 3;
-        } elseif ($speed == 1000) {
-            $width = 5;
-        } elseif ($speed == 10000) {
-            $width = 10;
-        } elseif ($speed == 40000) {
-            $width = 15;
-        } elseif ($speed == 100000) {
-            $width = 20;
-        } else {
-            $width = 1;
-        }
-        $link_in_used = ($link_devices['ifInOctets_rate'] * 8) / $link_devices['ifSpeed'] * 100;
-        $link_out_used = ($link_devices['ifOutOctets_rate'] * 8) / $link_devices['ifSpeed'] * 100;
-        if ($link_in_used > $link_out_used) {
-            $link_used = $link_in_used;
-        } else {
-            $link_used = $link_out_used;
-        }
-        $link_used = round($link_used, -1);
-        if ($link_used > 100) {
-            $link_used = 100;
-        }
-        $link_color = $config['map_legend'][$link_used];
-
-        $tmp_links[] = array('from'=>$from,'to'=>$to,'label'=>$port,'title'=>generate_port_link($port_data, "<img src='graph.php?type=port_bits&amp;id=".$port_data['port_id']."&amp;from=".$config['time']['day']."&amp;to=".$config['time']['now']."&amp;width=100&amp;height=20&amp;legend=no&amp;bg=".str_replace("#","", $row_colour)."'>",'',0,1),'width'=>$width,'color'=>$link_color);
-    }
-}
-
 $edges = json_encode($tmp_links);
 
 if (count($node_devices) > 1 && count($tmp_links) > 0) {
