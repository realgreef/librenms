--- conflicted
+++ resolved
@@ -315,7 +315,6 @@
     }
     else {
         $device = dbFetchRow("SELECT * FROM `devices` WHERE `device_id` = ?", array($device_id));
-<<<<<<< HEAD
 		
 		//order vrf_lite_cisco with context, this will help to get the vrf_name and instance_name all the time
 		$vrfs_lite_cisco = dbFetchRows("SELECT * FROM `vrf_lite_cisco` WHERE `device_id` = ?", array($device_id));
@@ -325,10 +324,8 @@
 				$device['vrf_lite_cisco'][$vrf['context_name']] = $vrf;
 			}
 		}
-		
-=======
+
         $device['ip'] = inet6_ntop($device['ip']);
->>>>>>> 332e4de8
         $cache['devices']['id'][$device_id] = $device;
     }
     return $device;
