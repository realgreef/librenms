<?php
/*
 * LibreNMS - Common Functions
 *
 * Original Observium version by: Adam Armstrong, Tom Laermans
 * Copyright (c) 2009-2012 Adam Armstrong.
 *
 * Additions for LibreNMS by: Neil Lathwood, Paul Gear, Tim DuFrane
 * Copyright (c) 2014-2015 Neil Lathwood <http://www.lathwood.co.uk>
 * Copyright (c) 2014-2015 Gear Consulting Pty Ltd <http://libertysys.com.au/>
 *
 * This program is free software: you can redistribute it and/or modify it
 * under the terms of the GNU General Public License as published by the
 * Free Software Foundation, either version 3 of the License, or (at your
 * option) any later version.  Please see LICENSE.txt at the top level of
 * the source code distribution for details.
 */

function format_number_short($number, $sf) {
    // This formats a number so that we only send back three digits plus an optional decimal point.
    // Example: 723.42 -> 723    72.34 -> 72.3    2.23 -> 2.23

    list($whole, $decimal) = explode (".", $number);

    if (strlen($whole) >= $sf || !is_numeric($decimal)) {
        $number = $whole;
    }
    elseif(strlen($whole) < $sf) {
        $diff = $sf - strlen($whole);
        $number = $whole .".".substr($decimal, 0, $diff);
    }
    return $number;
}

function external_exec($command) {
    global $debug;

    if ($debug) {
        echo($command."\n");
    }
    $output = shell_exec($command);
    if ($debug) {
        echo($output."\n");
    }

    return $output;
}

function shorthost($hostname, $len=12) {
    // IP addresses should not be shortened
    if (filter_var($hostname, FILTER_VALIDATE_IP))
        return $hostname;

    $parts = explode(".", $hostname);
    $shorthost = $parts[0];
    $i = 1;
    while ($i < count($parts) && strlen($shorthost.'.'.$parts[$i]) < $len) {
        $shorthost = $shorthost.'.'.$parts[$i];
        $i++;
    }
    return ($shorthost);
}

function isCli() {
    if (php_sapi_name() == 'cli' && empty($_SERVER['REMOTE_ADDR'])) {
        return true;
    }
    else {
        return false;
    }
}

function print_error($text) {
    global $console_color;
    if (isCli()) {
        print $console_color->convert("%r".$text."%n\n", false);
    }
    else {
        echo('<div class="alert alert-danger"><img src="/images/16/exclamation.png" align="absmiddle"> '.$text.'</div>');
    }
}

function print_message($text) {
    if (isCli()) {
        print Console_Color2::convert("%g".$text."%n\n", false);
    }
    else {
        echo('<div class="alert alert-success"><img src="/images/16/tick.png" align="absmiddle"> '.$text.'</div>');
    }
}

function delete_port($int_id) {
    global $config;

    $interface = dbFetchRow("SELECT * FROM `ports` AS P, `devices` AS D WHERE P.port_id = ? AND D.device_id = P.device_id", array($int_id));

    $interface_tables = array('adjacencies', 'ipaddr', 'ip6adjacencies', 'ip6addr', 'mac_accounting', 'bill_ports', 'pseudowires', 'ports');

    foreach ($interface_tables as $table) {
        dbDelete($table, "`port_id` =  ?", array($int_id));
    }

    dbDelete('links', "`local_port_id` =  ?", array($int_id));
    dbDelete('links', "`remote_port_id` =  ?", array($int_id));
    dbDelete('bill_ports', "`port_id` =  ?", array($int_id));

    unlink(trim($config['rrd_dir'])."/".trim($interface['hostname'])."/port-".$interface['ifIndex'].".rrd");
}

function sgn($int) {
    if ($int < 0) {
        return -1;
    }
    elseif ($int == 0) {
        return 0;
    }
    else {
        return 1;
    }
}

function get_sensor_rrd($device, $sensor) {
    global $config;

    # For IPMI, sensors tend to change order, and there is no index, so we prefer to use the description as key here.
    if ($config['os'][$device['os']]['sensor_descr'] || $sensor['poller_type'] == "ipmi") {
        $rrd_file = $config['rrd_dir']."/".$device['hostname']."/".safename("sensor-".$sensor['sensor_class']."-".$sensor['sensor_type']."-".$sensor['sensor_descr'] . ".rrd");
    }
    else {
        $rrd_file = $config['rrd_dir']."/".$device['hostname']."/".safename("sensor-".$sensor['sensor_class']."-".$sensor['sensor_type']."-".$sensor['sensor_index'] . ".rrd");
    }

    return($rrd_file);
}

function get_port_by_index_cache($device_id, $ifIndex) {
    global $port_index_cache;

    if (isset($port_index_cache[$device_id][$ifIndex]) && is_array($port_index_cache[$device_id][$ifIndex])) {
        $port = $port_index_cache[$device_id][$ifIndex];
    }
    else {
        $port = get_port_by_ifIndex($device_id, $ifIndex);
        $port_index_cache[$device_id][$ifIndex] = $port;
    }

    return $port;
}

function get_port_by_ifIndex($device_id, $ifIndex) {
    return dbFetchRow("SELECT * FROM `ports` WHERE `device_id` = ? AND `ifIndex` = ?", array($device_id, $ifIndex));
}

function get_all_devices($device, $type = "") {
    global $cache;
    $devices = array();

    // FIXME needs access control checks!
    // FIXME respect $type (server, network, etc) -- needs an array fill in topnav.

    if (isset($cache['devices']['hostname'])) {
        $devices = array_keys($cache['devices']['hostname']);
    }
    else {
        foreach (dbFetchRows("SELECT `hostname` FROM `devices`") as $data) {
            $devices[] = $data['hostname'];
        }
    }

    return $devices;
}

function port_by_id_cache($port_id) {
    return get_port_by_id_cache('port', $port_id);
}

function table_from_entity_type($type) {
    // Fuck you, english pluralisation.
    if ($type == "storage") {
        return $type;
    }
    else {
        return $type."s";
    }
}

function get_entity_by_id_cache($type, $id) {
    global $entity_cache;

    $table = table_from_entity_type($type);

    if (is_array($entity_cache[$type][$id])) {
        $entity = $entity_cache[$type][$id];
    }
    else {
        $entity = dbFetchRow("SELECT * FROM `".$table."` WHERE `".$type."_id` = ?", array($id));
        $entity_cache[$type][$id] = $entity;
    }
    return $entity;
}

function get_port_by_id($port_id) {
    if (is_numeric($port_id)) {
        $port = dbFetchRow("SELECT * FROM `ports` WHERE `port_id` = ?", array($port_id));
        if (is_array($port)) {
            return $port;
        }
        else {
            return FALSE;
        }
    }
}

function get_application_by_id($application_id) {
    if (is_numeric($application_id)) {
        $application = dbFetchRow("SELECT * FROM `applications` WHERE `app_id` = ?", array($application_id));
        if (is_array($application)) {
            return $application;
        }
        else {
            return FALSE;
        }
    }
}

function get_sensor_by_id($sensor_id) {
    if (is_numeric($sensor_id)) {
        $sensor = dbFetchRow("SELECT * FROM `sensors` WHERE `sensor_id` = ?", array($sensor_id));
        if (is_array($sensor)) {
            return $sensor;
        }
        else {
            return FALSE;
        }
    }
}

function get_device_id_by_port_id($port_id) {
    if (is_numeric($port_id)) {
        $device_id = dbFetchCell("SELECT `device_id` FROM `ports` WHERE `port_id` = ?", array($port_id));
        if (is_numeric($device_id)) {
            return $device_id;
        }
        else {
            return FALSE;
        }
    }
}

function get_device_id_by_app_id($app_id) {
    if (is_numeric($app_id)) {
        $device_id = dbFetchCell("SELECT `device_id` FROM `applications` WHERE `app_id` = ?", array($app_id));
        if (is_numeric($device_id)) {
            return $device_id;
        }
        else {
            return FALSE;
        }
    }
}

function ifclass($ifOperStatus, $ifAdminStatus) {
    $ifclass = "interface-upup";
    if ($ifAdminStatus == "down") {
        $ifclass = "interface-admindown";
    }
    if ($ifAdminStatus == "up" && $ifOperStatus== "down") {
        $ifclass = "interface-updown";
    }
    if ($ifAdminStatus == "up" && $ifOperStatus== "up") {
        $ifclass = "interface-upup";
    }
    return $ifclass;
}

function device_by_name($name, $refresh = 0) {
    // FIXME - cache name > id too.
    return device_by_id_cache(getidbyname($name), $refresh);
}


function accesspoint_by_id($ap_id, $refresh = '0') {

    $ap = dbFetchRow("SELECT * FROM `access_points` WHERE `accesspoint_id` = ?", array($ap_id));

    return $ap;

}


function device_by_id_cache($device_id, $refresh = '0') {
    global $cache;

    if (!$refresh && isset($cache['devices']['id'][$device_id]) && is_array($cache['devices']['id'][$device_id])) {
        $device = $cache['devices']['id'][$device_id];
    }
    else {
        $device = dbFetchRow("SELECT * FROM `devices` WHERE `device_id` = ?", array($device_id));
        if (get_dev_attrib($device,'override_sysLocation_bool')) {
            $device['real_location'] = $device['location'];
            $device['location'] = get_dev_attrib($device,'override_sysLocation_string');
        }
        $cache['devices']['id'][$device_id] = $device;
    }
    return $device;
}

function truncate($substring, $max = 50, $rep = '...') {
    if (strlen($substring) < 1) {
        $string = $rep;
    }
    else {
        $string = $substring;
    }
    $leave = $max - strlen ($rep);
    if (strlen($string) > $max) {
        return substr_replace($string, $rep, $leave);
    }
    else {
        return $string;
    }
}

function mres($string) {
    // short function wrapper because the real one is stupidly long and ugly. aesthetics.
    return mysql_real_escape_string($string);
}

function getifhost($id) {
    return dbFetchCell("SELECT `device_id` from `ports` WHERE `port_id` = ?", array($id));
}

function gethostbyid($id) {
    global $cache;

    if (isset($cache['devices']['id'][$id]['hostname'])) {
        $hostname = $cache['devices']['id'][$id]['hostname'];
    }
    else {
        $hostname = dbFetchCell("SELECT `hostname` FROM `devices` WHERE `device_id` = ?", array($id));
    }

    return $hostname;
}

function strgen ($length = 16) {
    $entropy = array(0,1,2,3,4,5,6,7,8,9,'a','A','b','B','c','C','d','D','e',
        'E','f','F','g','G','h','H','i','I','j','J','k','K','l','L','m','M','n',
        'N','o','O','p','P','q','Q','r','R','s','S','t','T','u','U','v','V','w',
        'W','x','X','y','Y','z','Z');
    $string = "";

    for ($i=0; $i<$length; $i++) {
        $key = mt_rand(0,61);
        $string .= $entropy[$key];
    }

    return $string;
}

function getpeerhost($id) {
    return dbFetchCell("SELECT `device_id` from `bgpPeers` WHERE `bgpPeer_id` = ?", array($id));
}

function getifindexbyid($id) {
    return dbFetchCell("SELECT `ifIndex` FROM `ports` WHERE `port_id` = ?", array($id));
}

function getifbyid($id) {
    return dbFetchRow("SELECT * FROM `ports` WHERE `port_id` = ?", array($id));
}

function getifdescrbyid($id) {
    return dbFetchCell("SELECT `ifDescr` FROM `ports` WHERE `port_id` = ?", array($id));
}

function getidbyname($hostname) {
    global $cache;

    if (isset($cache['devices']['hostname'][$hostname])) {
        $id = $cache['devices']['hostname'][$hostname];
    }
    else {
        $id = dbFetchCell("SELECT `device_id` FROM `devices` WHERE `hostname` = ?", array($hostname));
    }

    return $id;
}

function gethostosbyid($id) {
    global $cache;

    if (isset($cache['devices']['id'][$id]['os'])) {
        $os = $cache['devices']['id'][$id]['os'];
    }
    else {
        $os = dbFetchCell("SELECT `os` FROM `devices` WHERE `device_id` = ?", array($id));
    }

    return $os;
}

function safename($name) {
    return preg_replace('/[^a-zA-Z0-9,._\-]/', '_', $name);
}

function zeropad($num, $length = 2) {
    while (strlen($num) < $length) {
        $num = '0'.$num;
    }

    return $num;
}

function set_dev_attrib($device, $attrib_type, $attrib_value) {
    if (dbFetchCell("SELECT COUNT(*) FROM devices_attribs WHERE `device_id` = ? AND `attrib_type` = ?", array($device['device_id'],$attrib_type))) {
        $return = dbUpdate(array('attrib_value' => $attrib_value), 'devices_attribs', 'device_id=? and attrib_type=?', array($device['device_id'], $attrib_type));
    }
    else {
        $return = dbInsert(array('device_id' => $device['device_id'], 'attrib_type' => $attrib_type, 'attrib_value' => $attrib_value), 'devices_attribs');
    }
    return $return;
}

function get_dev_attribs($device) {
    $attribs = array();
    foreach (dbFetchRows("SELECT * FROM devices_attribs WHERE `device_id` = ?", array($device)) as $entry) {
        $attribs[$entry['attrib_type']] = $entry['attrib_value'];
    }
    return $attribs;
}

function get_dev_entity_state($device) {
    $state = array();
    foreach (dbFetchRows("SELECT * FROM entPhysical_state WHERE `device_id` = ?", array($device)) as $entity) {
        $state['group'][$entity['group']][$entity['entPhysicalIndex']][$entity['subindex']][$entity['key']] = $entity['value'];
        $state['index'][$entity['entPhysicalIndex']][$entity['subindex']][$entity['group']][$entity['key']] = $entity['value'];
    }
    return $state;
}

function get_dev_attrib($device, $attrib_type) {
    if ($row = dbFetchRow("SELECT attrib_value FROM devices_attribs WHERE `device_id` = ? AND `attrib_type` = ?", array($device['device_id'], $attrib_type))) {
        return $row['attrib_value'];
    }
    else {
        return NULL;
    }
}

function is_dev_attrib_enabled($device, $attrib, $default = true) {
    $val = get_dev_attrib($device, $attrib);
    if ($val != NULL) {
        // attribute is set
        return ($val != 0);
    }
    else {
        // attribute not set
        return $default;
    }
}

function del_dev_attrib($device, $attrib_type) {
    return dbDelete('devices_attribs', "`device_id` = ? AND `attrib_type` = ?", array($device['device_id'], $attrib_type));
}

function formatRates($value, $round = '2', $sf = '3') {
    $value = format_si($value, $round, $sf) . "bps";
    return $value;
}

function formatStorage($value, $round = '2', $sf = '3') {
    $value = format_bi($value, $round) . "B";
    return $value;
}

function format_si($value, $round = '2', $sf = '3') {
    $neg = 0;
    if ($value < "0") {
        $neg = 1;
        $value = $value * -1;
    }

    if ($value >= "0.1") {
        $sizes = Array('', 'k', 'M', 'G', 'T', 'P', 'E');
        $ext = $sizes[0];
        for ($i = 1; (($i < count($sizes)) && ($value >= 1000)); $i++) {
            $value = $value / 1000;
            $ext  = $sizes[$i];
        }
    }
    else {
        $sizes = Array('', 'm', 'u', 'n');
        $ext = $sizes[0];
        for ($i = 1; (($i < count($sizes)) && ($value != 0) && ($value <= 0.1)); $i++) {
            $value = $value * 1000;
            $ext  = $sizes[$i];
        }
    }

    if ($neg == 1) {
        $value = $value * -1;
    }

        return format_number_short(round($value, $round),$sf).$ext;
}

function format_bi($value, $round = '2', $sf = '3'){
    if ($value < "0") {
        $neg = 1;
        $value = $value * -1;
    }
    $sizes = Array('', 'k', 'M', 'G', 'T', 'P', 'E');
    $ext = $sizes[0];
    for ($i = 1; (($i < count($sizes)) && ($value >= 1024)); $i++) {
        $value = $value / 1024;
        $ext  = $sizes[$i];
    }

    if ($neg) {
        $value = $value * -1;
    }

    return format_number_short(round($value, $round), $sf).$ext;
}

function format_number($value, $base = '1000', $round=2, $sf=3) {
    if ($base == '1000') {
        return format_si($value, $round, $sf);
    }
    else {
        return format_bi($value, $round, $sf);
    }
}

function is_valid_hostname($hostname) {
    // The Internet standards (Request for Comments) for protocols mandate that
    // component hostname labels may contain only the ASCII letters 'a' through 'z'
    // (in a case-insensitive manner), the digits '0' through '9', and the hyphen
    // ('-'). The original specification of hostnames in RFC 952, mandated that
    // labels could not start with a digit or with a hyphen, and must not end with
    // a hyphen. However, a subsequent specification (RFC 1123) permitted hostname
    // labels to start with digits. No other symbols, punctuation characters, or
    // white space are permitted. While a hostname may not contain other characters,
    // such as the underscore character (_), other DNS names may contain the underscore

    return ctype_alnum(str_replace('_','',str_replace('-','',str_replace('.','',$hostname))));
}

function add_service($device, $service, $descr, $service_ip, $service_param = "", $service_ignore = 0) {

    if (!is_array($device)) {
        $device = device_by_id_cache($device);
    }

    if (empty($service_ip)) {
        $service_ip = $device['hostname'];
    }

    $insert = array('device_id' => $device['device_id'], 'service_ip' => $service_ip, 'service_type' => $service,
        'service_changed' => array('UNIX_TIMESTAMP(NOW())'), 'service_desc' => $descr, 'service_param' => $service_param, 'service_ignore' => $service_ignore);

    return dbInsert($insert, 'services');
}

function edit_service($service, $descr, $service_ip, $service_param = "", $service_ignore = 0) {

    if (!is_numeric($service)) {
        return false;
    }

    $update = array('service_ip' => $service_ip,
        'service_changed' => array('UNIX_TIMESTAMP(NOW())'),
        'service_desc' => $descr,
        'service_param' => $service_param,
        'service_ignore' => $service_ignore);
    return dbUpdate($update, 'services', '`service_id`=?', array($service));

}

/*
 * convenience function - please use this instead of 'if ($debug) { echo ...; }'
 */
function d_echo($text, $no_debug_text = null) {
    global $debug;
    if ($debug) {
        echo "$text";
    }
    elseif ($no_debug_text) {
        echo "$no_debug_text";
    }
}

/*
 * convenience function - please use this instead of 'if ($debug) { print_r ...; }'
 */
function d_print_r($var, $no_debug_text = null) {
    global $debug;
    if ($debug) {
        print_r($var);
    }
    elseif ($no_debug_text) {
        echo "$no_debug_text";
    }
}

/*
 * Shorten the name so it works as an RRD data source name (limited to 19 chars by default).
 * Substitute for $subst if necessary.
 * @return the shortened name
 */
function name_shorten($name, $common = null, $subst = "mibval", $len = 19) {
    if ($common !== null) {
        // remove common from the beginning of the string, if present
        if (strlen($name) > $len && strpos($name, $common) >= 0) {
            $newname = str_replace($common, '', $name);
            $name = $newname;
        }
    }
    if (strlen($name) > $len) {
        $name = $subst;
    }
    return $name;
}

/*
 * @return the name of the rrd file for $host's $extra component
 * @param host Host name
 * @param extra Components of RRD filename - will be separated with "-"
 */
function rrd_name($host, $extra, $exten = ".rrd") {
    global $config;
    $filename = safename(is_array($extra) ? implode("-", $extra) : $extra);
    return implode("/", array($config['rrd_dir'], $host, $filename.$exten));
}

/*
 * @return true if the given graph type is a dynamic MIB graph
 */
function is_mib_graph($type, $subtype) {
    global $config;
    return $config['graph_types'][$type][$subtype]['section'] == 'mib';
}

/*
 * @return true if client IP address is authorized to access graphs
 */
function is_client_authorized($clientip) {
    global $config;

    if (isset($config['allow_unauth_graphs']) && $config['allow_unauth_graphs']) {
        d_echo("Unauthorized graphs allowed\n");
        return true;
    }

    if (isset($config['allow_unauth_graphs_cidr'])) {
        foreach ($config['allow_unauth_graphs_cidr'] as $range) {
            if (Net_IPv4::ipInNetwork($clientip, $range)) {
                d_echo("Unauthorized graphs allowed from $range\n");
                return true;
            }
        }
    }

    return false;
}

/*
 * @return an array of all graph subtypes for the given type
 * FIXME not all of these are going to be valid
 */
function get_graph_subtypes($type) {
    global $config;

    $types = array();

    // find the subtypes defined in files
    if ($handle = opendir($config['install_dir'] . "/html/includes/graphs/$type/")) {
        while (false !== ($file = readdir($handle))) {
            if ($file != "." && $file != ".." && $file != "auth.inc.php" && strstr($file, ".inc.php")) {
                $types[] = str_replace(".inc.php", "", $file);
            }
        }
        closedir($handle);
    }

    // find the MIB subtypes
    foreach ($config['graph_types'] as $type => $unused1) {
        print_r($type);
        foreach ($config['graph_types'][$type] as $subtype => $unused2) {
            print_r($subtype);
            if (is_mib_graph($type, $subtype)) {
                $types[] = $subtype;
            }
        }
    }

    sort($types);
    return $types;
}

<<<<<<< HEAD
function get_smokeping_files($device) {
    global $config;
    $smokeping_files = array();
    if (isset($config['smokeping']['dir'])) {
        $smokeping_dir = generate_smokeping_file($device);
        if ($handle = opendir($smokeping_dir)) {
            while (false !== ($file = readdir($handle))) {
                if ($file != '.' && $file != '..') {
                    if (eregi('.rrd', $file)) {
                        if (eregi('~', $file)) {
                            list($target,$slave) = explode('~', str_replace('.rrd', '', $file));
                            $target = str_replace('_', '.', $target);
                            $smokeping_files['in'][$target][$slave] = $file;
                            $smokeping_files['out'][$slave][$target] = $file;
                        }
                        else {
                            $target = str_replace('.rrd', '', $file);
                            $target = str_replace('_', '.', $target);
                            $smokeping_files['in'][$target][$config['own_hostname']] = $file;
                            $smokeping_files['out'][$config['own_hostname']][$target] = $file;
                        }
                    }
                }
            }
        }
    }
    return $smokeping_files;
}

function generate_smokeping_file($device,$file='') {
    global $config;
    if ($config['smokeping']['integration'] === true) {
        return $config['smokeping']['dir'] .'/'. $device['type'] .'/' . $file;
    }
    else {
        return $config['smokeping']['dir'] . '/' . $file;
    }
}
=======
/*
 * @return rounded value to 10th/100th/1000th depending on input (valid: 10, 100, 1000)
 */
function round_Nth($val = 0, $round_to) {
    if (($round_to == "10") || ($round_to == "100") || ($round_to == "1000")) {
        $diff = $val % $round_to;
        if ($diff >= ($round_to / 2)) {
            $ret = $val + ($round_to-$diff);
        } else {
            $ret = $val - $diff;
        }
        return $ret;
    }
} 

?>
>>>>>>> 64ec365e
<|MERGE_RESOLUTION|>--- conflicted
+++ resolved
@@ -699,7 +699,6 @@
     return $types;
 }
 
-<<<<<<< HEAD
 function get_smokeping_files($device) {
     global $config;
     $smokeping_files = array();
@@ -727,7 +726,7 @@
         }
     }
     return $smokeping_files;
-}
+} // end get_smokeping_files
 
 function generate_smokeping_file($device,$file='') {
     global $config;
@@ -738,7 +737,7 @@
         return $config['smokeping']['dir'] . '/' . $file;
     }
 }
-=======
+
 /*
  * @return rounded value to 10th/100th/1000th depending on input (valid: 10, 100, 1000)
  */
@@ -752,7 +751,4 @@
         }
         return $ret;
     }
-} 
-
-?>
->>>>>>> 64ec365e
+} // end round_Nth 
