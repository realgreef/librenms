--- conflicted
+++ resolved
@@ -1231,19 +1231,12 @@
     return function_exists($function);
 }
 
-<<<<<<< HEAD
-=======
 function force_influx_data($type,$data) {
     if ($type == 'f' || $type == 'float') {
         return(sprintf("%.1f",$data));
     }
 }// end force_influx_data
 
-function get_last_commit() {
-    return `git log -n 1|head -n1`;
-}//end get_last_commit
-
->>>>>>> a3e972f8
 /**
  * Try to determine the address family (IPv4 or IPv6) associated with an SNMP
  * transport specifier (like "udp", "udp6", etc.).
