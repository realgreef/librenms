--- conflicted
+++ resolved
@@ -35,11 +35,7 @@
                 'virus'        => $virus,
 );
 
-<<<<<<< HEAD
 rrdtool_update($rrd_filename, $fields);
 
 $tags = array('name' => 'mailscannerV2', 'app_id' => $app['app_id']);
 influx_update($device,'app',$tags,$fields);
-=======
-rrdtool_update($rrd_filename, $fields);
->>>>>>> 74ae9b7c
