<?php

// Polls ntp-client statistics from script via SNMP
$rrd_filename = $config['rrd_dir'].'/'.$device['hostname'].'/app-ntpclient-'.$app['app_id'].'.rrd';
$options      = '-O qv';
$oid          = 'nsExtendOutputFull.9.110.116.112.99.108.105.101.110.116';

$ntpclient = snmp_get($device, $oid, $options);

echo ' ntp-client';

list ($offset, $frequency, $jitter, $noise, $stability) = explode("\n", $ntpclient);

if (!is_file($rrd_filename)) {
    rrdtool_create(
        $rrd_filename,
        '--step 300 
        DS:offset:GAUGE:600:-1000:1000 
        DS:frequency:GAUGE:600:-1000:1000 
        DS:jitter:GAUGE:600:-1000:1000 
        DS:noise:GAUGE:600:-1000:1000 
        DS:stability:GAUGE:600:-1000:1000 '.$config['rrd_rra']
    );
}

$fields = array(
                'offset'    => $offset,
                'frequency' => $frequency,
                'jitter'    => $jitter,
                'noise'     => $noise,
                'stability' => $stability,
);

<<<<<<< HEAD
rrdtool_update($rrd_filename, $fields);

$tags = array('name' => 'ntpclient', 'app_id' => $app['app_id']);
influx_update($device,'app',$tags,$fields);
=======
rrdtool_update($rrd_filename, $fields);
>>>>>>> 74ae9b7c
<|MERGE_RESOLUTION|>--- conflicted
+++ resolved
@@ -31,11 +31,7 @@
                 'stability' => $stability,
 );
 
-<<<<<<< HEAD
 rrdtool_update($rrd_filename, $fields);
 
 $tags = array('name' => 'ntpclient', 'app_id' => $app['app_id']);
 influx_update($device,'app',$tags,$fields);
-=======
-rrdtool_update($rrd_filename, $fields);
->>>>>>> 74ae9b7c
