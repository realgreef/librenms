--- conflicted
+++ resolved
@@ -70,11 +70,7 @@
                 'q_udp6Queries'      => $udp6_queries,
 );
 
-<<<<<<< HEAD
 rrdtool_update($rrd_filename, $fields);
 
 $tags = array('name' => 'powerdns', 'app_id' => $app['app_id']);
 influx_update($device,'app',$tags,$fields);
-=======
-rrdtool_update($rrd_filename, $fields);
->>>>>>> 74ae9b7c
