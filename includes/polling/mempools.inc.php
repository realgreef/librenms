<?php

foreach (dbFetchRows('SELECT * FROM mempools WHERE device_id = ?', array($device['device_id'])) as $mempool) {
    echo 'Mempool '.$mempool['mempool_descr'].': ';

    $mempool_rrd = $config['rrd_dir'].'/'.$device['hostname'].'/'.safename('mempool-'.$mempool['mempool_type'].'-'.$mempool['mempool_index'].'.rrd');

    $file = $config['install_dir'].'/includes/polling/mempools/'.$mempool['mempool_type'].'.inc.php';
    if (is_file($file)) {
        include $file;
    }
    else {
        // FIXME Do we need a generic mempool poller?
    }

    if ($mempool['total']) {
        $percent = round(($mempool['used'] / $mempool['total'] * 100), 2);
    }
    else {
        $percent = 0;
    }

    echo $percent.'% ';

    if (!is_file($mempool_rrd)) {
        rrdtool_create($mempool_rrd, '--step 300 DS:used:GAUGE:600:0:U DS:free:GAUGE:600:0:U '.$config['rrd_rra']);
    }

    $fields = array(
        'used' => $mempool['used'],
        'free' => $mempool['free'],
    );
    rrdtool_update($mempool_rrd, $fields);
<<<<<<< HEAD

    $tags = array('mempool_type' => $mempool['mempool_type'], 'mempool_index' => $mempool['mempool_index']);
    influx_update($device,'mempool',$tags,$fields);
=======
>>>>>>> 74ae9b7c

    $mempool['state'] = array(
                         'mempool_used'  => $mempool['used'],
                         'mempool_perc'  => $percent,
                         'mempool_free'  => $mempool['free'],
                         'mempool_total' => $mempool['total'],
                        );

    if (!empty($mempool['largestfree'])) {
        $mempool['state']['mempool_largestfree'] = $mempool['largestfree'];
    }

    if (!empty($mempool['lowestfree'])) {
        $mempool['state']['mempool_lowestfree'] = $mempool['lowestfree'];
    }

    dbUpdate($mempool['state'], 'mempools', '`mempool_id` = ?', array($mempool['mempool_id']));

    echo "\n";
}//end foreach

unset($mempool_cache);<|MERGE_RESOLUTION|>--- conflicted
+++ resolved
@@ -31,12 +31,9 @@
         'free' => $mempool['free'],
     );
     rrdtool_update($mempool_rrd, $fields);
-<<<<<<< HEAD
 
     $tags = array('mempool_type' => $mempool['mempool_type'], 'mempool_index' => $mempool['mempool_index']);
     influx_update($device,'mempool',$tags,$fields);
-=======
->>>>>>> 74ae9b7c
 
     $mempool['state'] = array(
                          'mempool_used'  => $mempool['used'],
