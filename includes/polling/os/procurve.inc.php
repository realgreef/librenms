<?php

list($hardware, $version, ) = explode(',', str_replace(', ', ',', $poll_device['sysDescr']));

// Clean up hardware
$hardware = str_replace('PROCURVE', 'ProCurve', $hardware);
if (substr($hardware, 0, 3) == 'HP ') {
    $hardware = substr($hardware, 3);
}

if (substr($hardware, 0, 24) == 'Hewlett-Packard Company ') {
    $hardware = substr($hardware, 24);
}

$altversion = trim(snmp_get($device, 'hpSwitchOsVersion.0', '-Oqv', 'NETSWITCH-MIB'), '"');
if ($altversion) {
    $version = $altversion;
}

$altversion = trim(snmp_get($device, '.1.3.6.1.4.1.11.2.3.7.11.12.1.2.1.11.0', '-Oqv'), '"');
if ($altversion) {
    $version = $altversion;
}

if (preg_match('/^PROCURVE (.*) - (.*)/', $poll_device['sysDescr'], $regexp_result)) {
    $hardware = 'ProCurve '.$regexp_result[1];
    $version  = $regexp_result[2];
}

$serial = snmp_get($device, '.1.3.6.1.4.1.11.2.36.1.1.2.9.0', '-Oqv', 'SEMI-MIB');
$serial = trim(str_replace('"', '', $serial));

// FIXME maybe genericise? or do away with it if we ever walk the full dot1qTpFdbTable as we can count ourselves then ;)
$fdb_rrd_file = $config['rrd_dir'].'/'.$device['hostname'].'/fdb_count.rrd';

$FdbAddressCount = snmp_get($device, 'hpSwitchFdbAddressCount.0', '-Ovqn', 'STATISTICS-MIB');

if (is_numeric($FdbAddressCount)) {
    if (!is_file($fdb_rrd_file)) {
        rrdtool_create(
            $fdb_rrd_file,
            ' --step 300 
                    DS:value:GAUGE:600:-1:100000 '.$config['rrd_rra']
        );
    }

    $fields = array(
        'value' => $FdbAddressCount,
    );

    rrdtool_update($fdb_rrd_file, $fields);
<<<<<<< HEAD

    $tags = array();
    influx_update($device,'fdb_count',$tags,$fields);
=======
>>>>>>> 74ae9b7c

    $graphs['fdb_count'] = true;

    echo 'FDB Count ';
}<|MERGE_RESOLUTION|>--- conflicted
+++ resolved
@@ -49,12 +49,9 @@
     );
 
     rrdtool_update($fdb_rrd_file, $fields);
-<<<<<<< HEAD
 
     $tags = array();
     influx_update($device,'fdb_count',$tags,$fields);
-=======
->>>>>>> 74ae9b7c
 
     $graphs['fdb_count'] = true;
 
