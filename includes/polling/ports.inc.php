--- conflicted
+++ resolved
@@ -478,7 +478,6 @@
         );
 
         rrdtool_update("$rrdfile", $fields);
-<<<<<<< HEAD
 
         $fields['ifInUcastPkts_rate'] = $port['ifInUcastPkts_rate'];
         $fields['ifOutUcastPkts_rate'] = $port['ifOutUcastPkts_rate'];
@@ -490,8 +489,6 @@
         $tags = array('ifName' => $this_port['ifName']);
         influx_update($device,'ports',$tags,$fields);
 
-=======
->>>>>>> 74ae9b7c
         // End Update IF-MIB
         // Update PAgP
         if ($this_port['pagpOperationMode'] || $port['pagpOperationMode']) {
