<?php

$diskio_data = dbFetchRows('SELECT * FROM `ucd_diskio` WHERE `device_id`  = ?', array($device['device_id']));

if (count($diskio_data)) {
    $diskio_cache = array();
    $diskio_cache = snmpwalk_cache_oid($device, 'diskIOEntry', $diskio_cache, 'UCD-DISKIO-MIB');

    echo 'Checking UCD DiskIO MIB: ';

    foreach ($diskio_data as $diskio) {
        $index = $diskio['diskio_index'];

        $entry = $diskio_cache[$index];

        echo $diskio['diskio_descr'].' ';

        d_echo($entry);

        $rrd = $config['rrd_dir'].'/'.$device['hostname'].'/'.safename('ucd_diskio-'.$diskio['diskio_descr'].'.rrd');

        d_echo("$rrd ");

        if (!is_file($rrd)) {
            rrdtool_create(
                $rrd,
                '--step 300 
      DS:read:DERIVE:600:0:125000000000 
      DS:written:DERIVE:600:0:125000000000 
      DS:reads:DERIVE:600:0:125000000000 
      DS:writes:DERIVE:600:0:125000000000 '.$config['rrd_rra']
            );
        }

        $fields = array(
            'read'    => $entry['diskIONReadX'],
            'written' => $entry['diskIONWrittenX'],
            'reads'   => $entry['diskIOReads'],
            'writes'  => $entry['diskIOWrites'],
        );

        rrdtool_update($rrd, $fields);
<<<<<<< HEAD

        $tags = array('descr' => $diskio['diskio_descr']);
        influx_update($device,'ucd_diskio',$tags,$fields);

=======
>>>>>>> 74ae9b7c
    }//end foreach

    echo "\n";
}//end if

unset($diskio_data);
unset($diskio_cache);<|MERGE_RESOLUTION|>--- conflicted
+++ resolved
@@ -40,13 +40,10 @@
         );
 
         rrdtool_update($rrd, $fields);
-<<<<<<< HEAD
 
         $tags = array('descr' => $diskio['diskio_descr']);
         influx_update($device,'ucd_diskio',$tags,$fields);
 
-=======
->>>>>>> 74ae9b7c
     }//end foreach
 
     echo "\n";
