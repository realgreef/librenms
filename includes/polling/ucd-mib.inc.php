<?php

$load_rrd = $host_rrd.'/ucd_load.rrd';
$cpu_rrd  = $host_rrd.'/ucd_cpu.rrd';
$mem_rrd  = $host_rrd.'/ucd_mem.rrd';

// Poll systemStats from UNIX-like hosts running UCD/Net-SNMPd
// UCD-SNMP-MIB::ssIndex.0 = INTEGER: 1
// UCD-SNMP-MIB::ssErrorName.0 = STRING: systemStats
// UCD-SNMP-MIB::ssSwapIn.0 = INTEGER: 0 kB
// UCD-SNMP-MIB::ssSwapOut.0 = INTEGER: 0 kB
// UCD-SNMP-MIB::ssIOSent.0 = INTEGER: 1864 blocks/s
// UCD-SNMP-MIB::ssIOReceive.0 = INTEGER: 7 blocks/s
// UCD-SNMP-MIB::ssSysInterrupts.0 = INTEGER: 7572 interrupts/s
// UCD-SNMP-MIB::ssSysContext.0 = INTEGER: 10254 switches/s
// UCD-SNMP-MIB::ssCpuUser.0 = INTEGER: 4
// UCD-SNMP-MIB::ssCpuSystem.0 = INTEGER: 3
// UCD-SNMP-MIB::ssCpuIdle.0 = INTEGER: 77
// UCD-SNMP-MIB::ssCpuRawUser.0 = Counter32: 194386556
// UCD-SNMP-MIB::ssCpuRawNice.0 = Counter32: 15673
// UCD-SNMP-MIB::ssCpuRawSystem.0 = Counter32: 65382910
// UCD-SNMP-MIB::ssCpuRawIdle.0 = Counter32: 1655192684
// UCD-SNMP-MIB::ssCpuRawWait.0 = Counter32: 205336019
// UCD-SNMP-MIB::ssCpuRawKernel.0 = Counter32: 0
// UCD-SNMP-MIB::ssCpuRawInterrupt.0 = Counter32: 1128048
// UCD-SNMP-MIB::ssIORawSent.0 = Counter32: 2353983704
// UCD-SNMP-MIB::ssIORawReceived.0 = Counter32: 3172182750
// UCD-SNMP-MIB::ssRawInterrupts.0 = Counter32: 427446276
// UCD-SNMP-MIB::ssRawContexts.0 = Counter32: 4161026807
// UCD-SNMP-MIB::ssCpuRawSoftIRQ.0 = Counter32: 2605010
// UCD-SNMP-MIB::ssRawSwapIn.0 = Counter32: 602002
// UCD-SNMP-MIB::ssRawSwapOut.0 = Counter32: 937422
$ss = snmpwalk_cache_oid($device, 'systemStats', array(), 'UCD-SNMP-MIB');
$ss = $ss[0];
// Insert Nazi joke here.
// Create CPU RRD if it doesn't already exist
$cpu_rrd_create = ' --step 300 
    DS:user:COUNTER:600:0:U 
    DS:system:COUNTER:600:0:U 
    DS:nice:COUNTER:600:0:U 
    DS:idle:COUNTER:600:0:U '.$config['rrd_rra'];

// This is how we currently collect. We should collect one RRD per stat, for ease of handling differen formats,
// and because it is per-host and no big performance hit. See new format below
// FIXME REMOVE
if (is_numeric($ss['ssCpuRawUser']) && is_numeric($ss['ssCpuRawNice']) && is_numeric($ss['ssCpuRawSystem']) && is_numeric($ss['ssCpuRawIdle'])) {
    if (!is_file($cpu_rrd)) {
        rrdtool_create($cpu_rrd, $cpu_rrd_create);
    }

    $fields = array(
        'user'    => $ss['ssCpuRawUser'],
        'system'  => $ss['ssCpuRawSystem'],
        'nice'    => $ss['ssCpuRawNice'],
        'idle'    => $ss['ssCpuRawIdle'],
    );

    rrdtool_update($cpu_rrd, $fields);
<<<<<<< HEAD

    $tags = array();
    influx_update($device,'ucd_cpu',$tags,$fields);

=======
>>>>>>> 74ae9b7c
    $graphs['ucd_cpu'] = true;
}

// This is how we'll collect in the future, start now so people don't have zero data.
$collect_oids = array(
    'ssCpuRawUser',
    'ssCpuRawNice',
    'ssCpuRawSystem',
    'ssCpuRawIdle',
    'ssCpuRawInterrupt',
    'ssCpuRawSoftIRQ',
    'ssCpuRawKernel',
    'ssCpuRawWait',
    'ssIORawSent',
    'ssIORawReceived',
    'ssRawInterrupts',
    'ssRawContexts',
    'ssRawSwapIn',
    'ssRawSwapOut',
);

foreach ($collect_oids as $oid) {
    if (is_numeric($ss[$oid])) {
        $value    = $ss[$oid];
        $filename = $host_rrd.'/ucd_'.$oid.'.rrd';
        if (!is_file($filename)) {
            rrdtool_create($filename, ' --step 300 DS:value:COUNTER:600:0:U '.$config['rrd_rra']);
        }

        $fields = array(
            'value' => $value,
        );

        rrdtool_update($filename, $fields);
<<<<<<< HEAD

        $tags = array('oid' => $oid);
        influx_update($device,'ucd_cpu',$tags,$fields);

=======
>>>>>>> 74ae9b7c
        $graphs['ucd_cpu'] = true;
    }
}

// Set various graphs if we've seen the right OIDs.
if (is_numeric($ss['ssRawSwapIn'])) {
    $graphs['ucd_swap_io'] = true;
}

if (is_numeric($ss['ssIORawSent'])) {
    $graphs['ucd_io'] = true;
}

if (is_numeric($ss['ssRawContexts'])) {
    $graphs['ucd_contexts'] = true;
}

if (is_numeric($ss['ssRawInterrupts'])) {
    $graphs['ucd_interrupts'] = true;
}

// #
// Poll mem for load memory utilisation stats on UNIX-like hosts running UCD/Net-SNMPd
// UCD-SNMP-MIB::memIndex.0 = INTEGER: 0
// UCD-SNMP-MIB::memErrorName.0 = STRING: swap
// UCD-SNMP-MIB::memTotalSwap.0 = INTEGER: 32762248 kB
// UCD-SNMP-MIB::memAvailSwap.0 = INTEGER: 32199396 kB
// UCD-SNMP-MIB::memTotalReal.0 = INTEGER: 8187696 kB
// UCD-SNMP-MIB::memAvailReal.0 = INTEGER: 1211056 kB
// UCD-SNMP-MIB::memTotalFree.0 = INTEGER: 33410452 kB
// UCD-SNMP-MIB::memMinimumSwap.0 = INTEGER: 16000 kB
// UCD-SNMP-MIB::memBuffer.0 = INTEGER: 104388 kB
// UCD-SNMP-MIB::memCached.0 = INTEGER: 2595556 kB
// UCD-SNMP-MIB::memSwapError.0 = INTEGER: noError(0)
// UCD-SNMP-MIB::memSwapErrorMsg.0 = STRING:
$mem_rrd_create = ' --step 300 
    DS:totalswap:GAUGE:600:0:10000000000 
    DS:availswap:GAUGE:600:0:10000000000 
    DS:totalreal:GAUGE:600:0:10000000000 
    DS:availreal:GAUGE:600:0:10000000000 
    DS:totalfree:GAUGE:600:0:10000000000 
    DS:shared:GAUGE:600:0:10000000000 
    DS:buffered:GAUGE:600:0:10000000000 
    DS:cached:GAUGE:600:0:10000000000 '.$config['rrd_rra'];

$snmpdata = snmp_get_multi($device, 'memTotalSwap.0 memAvailSwap.0 memTotalReal.0 memAvailReal.0 memTotalFree.0 memShared.0 memBuffer.0 memCached.0', '-OQUs', 'UCD-SNMP-MIB');
if (is_array($snmpdata[0])) {
    list($memTotalSwap, $memAvailSwap, $memTotalReal, $memAvailReal, $memTotalFree, $memShared, $memBuffer, $memCached) = $snmpdata[0];
    foreach (array_keys($snmpdata[0]) as $key) {
        $$key = $snmpdata[0][$key];
    }
}

$snmpdata = $snmpdata[0];

// Check to see that the OIDs are actually populated before we make the rrd
if (is_numeric($memTotalReal) && is_numeric($memAvailReal) && is_numeric($memTotalFree)) {
    if (!is_file($mem_rrd)) {
        // Create the rrd file if it doesn't exist
        rrdtool_create($mem_rrd, $mem_rrd_create);
    }

    $fields = array(
        'totalswap'    => $memTotalSwap,
        'availswap'    => $memAvailSwap,
        'totalreal'    => $memTotalReal,
        'availreal'    => $memAvailReal,
        'totalfree'    => $memTotalFree,
        'shared'       => $memShared,
        'buffered'     => $memBuffer,
        'cached'       => $memCached,
    );

    rrdtool_update($mem_rrd, $fields);

<<<<<<< HEAD
    $tags = array();
    influx_update($device,'ucd_mem',$tags,$fields);

=======
>>>>>>> 74ae9b7c
    $graphs['ucd_memory'] = true;
}

//
// Poll laLoadInt for load averages on UNIX-like hosts running UCD/Net-SNMPd
// UCD-SNMP-MIB::laLoadInt.1 = INTEGER: 206
// UCD-SNMP-MIB::laLoadInt.2 = INTEGER: 429
// UCD-SNMP-MIB::laLoadInt.3 = INTEGER: 479
$load_raw = snmp_get_multi($device, 'laLoadInt.1 laLoadInt.2 laLoadInt.3', '-OQUs', 'UCD-SNMP-MIB');

// Check to see that the 5-min OID is actually populated before we make the rrd
if (is_numeric($load_raw[2]['laLoadInt'])) {
    if (!is_file($load_rrd)) {
        rrdtool_create($load_rrd, ' --step 300 DS:1min:GAUGE:600:0:5000 DS:5min:GAUGE:600:0:5000 DS:15min:GAUGE:600:0:5000 '.$config['rrd_rra']);
    }

    $fields = array(
        '1min'   => $load_raw[1]['laLoadInt'],
        '5min'   => $load_raw[2]['laLoadInt'],
        '15min'  => $load_raw[3]['laLoadInt'],
    );

    rrdtool_update($load_rrd, $fields);
<<<<<<< HEAD

    $tags = array();
    influx_update($device,'ucd_load',$tags,$fields);

=======
>>>>>>> 74ae9b7c
    $graphs['ucd_load'] = 'TRUE';
}

unset($ss, $load_rrd, $load_raw, $snmpdata);
unset($memTotalSwap, $memAvailSwap, $memTotalReal, $memAvailReal, $memTotalFree, $memShared, $memBuffer, $memCached);
unset($key, $mem_rrd, $mem_rrd_create, $collect_oids, $value, $filename, $cpu_rrd, $cpu_rrd_create, $oid);<|MERGE_RESOLUTION|>--- conflicted
+++ resolved
@@ -56,13 +56,10 @@
     );
 
     rrdtool_update($cpu_rrd, $fields);
-<<<<<<< HEAD
 
     $tags = array();
     influx_update($device,'ucd_cpu',$tags,$fields);
 
-=======
->>>>>>> 74ae9b7c
     $graphs['ucd_cpu'] = true;
 }
 
@@ -97,13 +94,10 @@
         );
 
         rrdtool_update($filename, $fields);
-<<<<<<< HEAD
 
         $tags = array('oid' => $oid);
         influx_update($device,'ucd_cpu',$tags,$fields);
 
-=======
->>>>>>> 74ae9b7c
         $graphs['ucd_cpu'] = true;
     }
 }
@@ -179,12 +173,9 @@
 
     rrdtool_update($mem_rrd, $fields);
 
-<<<<<<< HEAD
     $tags = array();
     influx_update($device,'ucd_mem',$tags,$fields);
 
-=======
->>>>>>> 74ae9b7c
     $graphs['ucd_memory'] = true;
 }
 
@@ -208,13 +199,10 @@
     );
 
     rrdtool_update($load_rrd, $fields);
-<<<<<<< HEAD
 
     $tags = array();
     influx_update($device,'ucd_load',$tags,$fields);
 
-=======
->>>>>>> 74ae9b7c
     $graphs['ucd_load'] = 'TRUE';
 }
 
