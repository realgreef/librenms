--- conflicted
+++ resolved
@@ -84,12 +84,9 @@
         );
 
         rrdtool_update($wificlientsrrd, $fields);
-<<<<<<< HEAD
 
         $tags = array('radio' => '1');
         influx_update($device,'wificlients',$tags,$fields);
-=======
->>>>>>> 74ae9b7c
 
         $graphs['wifi_clients'] = true;
     }
@@ -110,13 +107,10 @@
         );
 
         rrdtool_update($wificlientsrrd, $fields);
-<<<<<<< HEAD
 
         $tags = array('radio' => '2');
         influx_update($device,'wificlients',$tags,$fields);
 
-=======
->>>>>>> 74ae9b7c
 
         $graphs['wifi_clients'] = true;
     }
