/*
 * jquery.draggable
 * https://github.com/ducksboard/gridster.js
 *
 * Copyright (c) 2012 ducksboard
 * Licensed under the MIT licenses.
 */

;(function(root, factory) {
<<<<<<< HEAD
 'use strict';
    if (typeof define === 'function' && define.amd) {
=======
    if(typeof exports === 'object') {
        module.exports = factory(require('jquery'));
    }
    else if (typeof define === 'function' && define.amd) {
>>>>>>> 17b10132
        define('gridster-draggable', ['jquery'], factory);
    } else {
        root.GridsterDraggable = factory(root.$ || root.jQuery);
    }

}(this, function($) {

    var defaults = {
        items: 'li',
        distance: 1,
        limit: true,
        offset_left: 0,
        autoscroll: true,
        ignore_dragging: ['INPUT', 'TEXTAREA', 'SELECT', 'BUTTON'], // or function
        handle: null,
        container_width: 0,  // 0 == auto
        move_element: true,
        helper: false,  // or 'clone'
        remove_helper: true
        // drag: function(e) {},
        // start : function(e, ui) {},
        // stop : function(e) {}
    };

    var $window = $(window);
    var dir_map = { x : 'left', y : 'top' };
    var isTouch = !!('ontouchstart' in window);

    var capitalize = function(str) {
        return str.charAt(0).toUpperCase() + str.slice(1);
    };

    var idCounter = 0;
    var uniqId = function() {
        return ++idCounter + '';
    };

    /**
    * Basic drag implementation for DOM elements inside a container.
    * Provide start/stop/drag callbacks.
    *
    * @class Draggable
    * @param {HTMLElement} el The HTMLelement that contains all the widgets
    *  to be dragged.
    * @param {Object} [options] An Object with all options you want to
    *        overwrite:
    *    @param {HTMLElement|String} [options.items] Define who will
    *     be the draggable items. Can be a CSS Selector String or a
    *     collection of HTMLElements.
    *    @param {Number} [options.distance] Distance in pixels after mousedown
    *     the mouse must move before dragging should start.
    *    @param {Boolean} [options.limit] Constrains dragging to the width of
    *     the container
    *    @param {Object|Function} [options.ignore_dragging] Array of node names
    *      that sould not trigger dragging, by default is `['INPUT', 'TEXTAREA',
    *      'SELECT', 'BUTTON']`. If a function is used return true to ignore dragging.
    *    @param {offset_left} [options.offset_left] Offset added to the item
    *     that is being dragged.
    *    @param {Number} [options.drag] Executes a callback when the mouse is
    *     moved during the dragging.
    *    @param {Number} [options.start] Executes a callback when the drag
    *     starts.
    *    @param {Number} [options.stop] Executes a callback when the drag stops.
    * @return {Object} Returns `el`.
    * @constructor
    */
    function Draggable(el, options) {
        this.options = $.extend({}, defaults, options);
        this.$document = $(document);
        this.$container = $(el);
        this.$scroll_container = this.options.scroll_container == window ?
            $(window) : this.$container.closest(this.options.scroll_container);
        this.$dragitems = $(this.options.items, this.$container);
        this.is_dragging = false;
        this.player_min_left = 0 + this.options.offset_left;
        this.id = uniqId();
        this.ns = '.gridster-draggable-' + this.id;
        this.init();
    }

    Draggable.defaults = defaults;

    var fn = Draggable.prototype;

    fn.init = function() {
        var pos = this.$container.css('position');
        this.calculate_dimensions();
        this.$container.css('position', pos === 'static' ? 'relative' : pos);
        this.disabled = false;
        this.events();

        $window.bind(this.nsEvent('resize'),
            throttle($.proxy(this.calculate_dimensions, this), 200));
    };

    fn.nsEvent = function(ev) {
        return (ev || '') + this.ns;
    };

    fn.events = function() {
        this.pointer_events = {
            start: this.nsEvent('touchstart') + ' ' + this.nsEvent('mousedown'),
            move: this.nsEvent('touchmove') + ' ' + this.nsEvent('mousemove'),
            end: this.nsEvent('touchend') + ' ' + this.nsEvent('mouseup')
        };

        this.$container.on(this.nsEvent('selectstart'),
            $.proxy(this.on_select_start, this));

        this.$container.on(this.pointer_events.start, this.options.items,
            $.proxy(this.drag_handler, this));

        this.$document.on(this.pointer_events.end, $.proxy(function(e) {
            this.is_dragging = false;
            if (this.disabled) { return; }
            this.$document.off(this.pointer_events.move);
            if (this.drag_start) {
                this.on_dragstop(e);
            }
        }, this));
    };

    fn.get_actual_pos = function($el) {
        var pos = $el.position();
        return pos;
    };


    fn.get_mouse_pos = function(e) {
        if (e.originalEvent && e.originalEvent.touches) {
            var oe = e.originalEvent;
            e = oe.touches.length ? oe.touches[0] : oe.changedTouches[0];
        }

        return {
            left: e.clientX,
            top: e.clientY
        };
    };


    fn.get_offset = function(e) {
        e.preventDefault();
        var mouse_actual_pos = this.get_mouse_pos(e);
        var diff_x = Math.round(
            mouse_actual_pos.left - this.mouse_init_pos.left);
        var diff_y = Math.round(mouse_actual_pos.top - this.mouse_init_pos.top);

        var left = Math.round(this.el_init_offset.left +
                              diff_x - this.baseX +
                              this.$scroll_container.scrollLeft() -
                              this.scroll_container_offset_x);
        var top = Math.round(this.el_init_offset.top +
                             diff_y - this.baseY +
                             this.$scroll_container.scrollTop() -
                             this.scroll_container_offset_y);

        if (this.options.limit) {
            if (left > this.player_max_left) {
                left = this.player_max_left;
            } else if(left < this.player_min_left) {
                left = this.player_min_left;
            }
        }

        return {
            position: {
                left: left,
                top: top
            },
            pointer: {
                left: mouse_actual_pos.left,
                top: mouse_actual_pos.top,
                diff_left: diff_x + (this.$scroll_container.scrollLeft() -
                           this.scroll_container_offset_x),
                diff_top: diff_y + (this.$scroll_container.scrollTop() -
                          this.scroll_container_offset_y)
            }
        };
    };


    fn.get_drag_data = function(e) {
        var offset = this.get_offset(e);
        offset.$player = this.$player;
        offset.$helper = this.helper ? this.$helper : this.$player;

        return offset;
    };


    fn.set_limits = function(container_width) {
        container_width || (container_width = this.$container.width());
        this.player_max_left = (container_width - this.player_width +
            - this.options.offset_left);

        this.options.container_width = container_width;

        return this;
    };


    fn.scroll_in = function(axis, data) {
        var dir_prop = dir_map[axis];

        var area_size = 50;
        var scroll_inc = 30;
        var scrollDir = 'scroll' + capitalize(dir_prop);

        var is_x = axis === 'x';
        var scroller_size = is_x ? this.scroller_width : this.scroller_height;
        var doc_size;
        if (this.$scroll_container === window){
            doc_size = is_x ? this.$scroll_container.width() :
                              this.$scroll_container.height();
        }else{
            doc_size = is_x ? this.$scroll_container[0].scrollWidth :
                              this.$scroll_container[0].scrollHeight;
        }
        var player_size = is_x ? this.$player.width() : this.$player.height();

        var next_scroll;
        var scroll_offset = this.$scroll_container[scrollDir]();
        var min_scroll_pos = scroll_offset;
        var max_scroll_pos = min_scroll_pos + scroller_size;

        var mouse_next_zone = max_scroll_pos - area_size;  // down/right
        var mouse_prev_zone = min_scroll_pos + area_size;  // up/left

        var abs_mouse_pos = min_scroll_pos + data.pointer[dir_prop];

        var max_player_pos = (doc_size - scroller_size + player_size);

        if (abs_mouse_pos >= mouse_next_zone) {
            next_scroll = scroll_offset + scroll_inc;
            if (next_scroll < max_player_pos) {
                this.$scroll_container[scrollDir](next_scroll);
                this['scroll_offset_' + axis] += scroll_inc;
            }
        }

        if (abs_mouse_pos <= mouse_prev_zone) {
            next_scroll = scroll_offset - scroll_inc;
            if (next_scroll > 0) {
                this.$scroll_container[scrollDir](next_scroll);
                this['scroll_offset_' + axis] -= scroll_inc;
            }
        }

        return this;
    };


    fn.manage_scroll = function(data) {
        this.scroll_in('x', data);
        this.scroll_in('y', data);
    };


    fn.calculate_dimensions = function(e) {
        this.scroller_height = this.$scroll_container.height();
        this.scroller_width = this.$scroll_container.width();
    };


    fn.drag_handler = function(e) {
        var node = e.target.nodeName;
        // skip if drag is disabled, or click was not done with the mouse primary button
        if (this.disabled || e.which !== 1 && !isTouch) {
            return;
        }

        if (this.ignore_drag(e)) {
            return;
        }

        var self = this;
        var first = true;
        this.$player = $(e.currentTarget);

        this.el_init_pos = this.get_actual_pos(this.$player);
        this.mouse_init_pos = this.get_mouse_pos(e);
        this.offsetY = this.mouse_init_pos.top - this.el_init_pos.top;

        this.$document.on(this.pointer_events.move, function(mme) {
            var mouse_actual_pos = self.get_mouse_pos(mme);
            var diff_x = Math.abs(
                mouse_actual_pos.left - self.mouse_init_pos.left);
            var diff_y = Math.abs(
                mouse_actual_pos.top - self.mouse_init_pos.top);
            if (!(diff_x > self.options.distance ||
                diff_y > self.options.distance)
                ) {
                return false;
            }

            if (first) {
                first = false;
                self.on_dragstart.call(self, mme);
                return false;
            }

            if (self.is_dragging === true) {
                self.on_dragmove.call(self, mme);
            }

            return false;
        });

        if (!isTouch) { return false; }
    };


    fn.on_dragstart = function(e) {
        e.preventDefault();

        if (this.is_dragging) { return this; }

        this.drag_start = this.is_dragging = true;
        var offset = this.$container.offset();
        this.baseX = Math.round(offset.left);
        this.baseY = Math.round(offset.top);
        this.initial_container_width = this.options.container_width || this.$container.width();

        if (this.options.helper === 'clone') {
            this.$helper = this.$player.clone()
                .appendTo(this.$container).addClass('helper');
            this.helper = true;
        } else {
            this.helper = false;
        }

        this.scroll_container_offset_y = this.$scroll_container.scrollTop();
        this.scroll_container_offset_x = this.$scroll_container.scrollLeft();
        this.scroll_offset_y = 0;
        this.scroll_offset_x = 0;
        this.el_init_offset = this.$player.offset();
        this.player_width = this.$player.width();
        this.player_height = this.$player.height();

        this.set_limits(this.options.container_width);

        if (this.options.start) {
            this.options.start.call(this.$player, e, this.get_drag_data(e));
        }
        return false;
    };


    fn.on_dragmove = function(e) {
        var data = this.get_drag_data(e);

        this.options.autoscroll && this.manage_scroll(data);

        if (this.options.move_element) {
            (this.helper ? this.$helper : this.$player).css({
                'position': 'absolute',
                'left' : data.position.left,
                'top' : data.position.top
            });
        }

        var last_position = this.last_position || data.position;
        data.prev_position = last_position;

        if (this.options.drag) {
            this.options.drag.call(this.$player, e, data);
        }

        this.last_position = data.position;
        return false;
    };


    fn.on_dragstop = function(e) {
        var data = this.get_drag_data(e);
        this.drag_start = false;

        if (this.options.stop) {
            this.options.stop.call(this.$player, e, data);
        }

        if (this.helper && this.options.remove_helper) {
            this.$helper.remove();
        }

        return false;
    };

    fn.on_select_start = function(e) {
        if (this.disabled) { return; }

        if (this.ignore_drag(e)) {
            return;
        }

        return false;
    };

    fn.enable = function() {
        this.disabled = false;
    };

    fn.disable = function() {
        this.disabled = true;
    };

    fn.destroy = function() {
        this.disable();

        this.$container.off(this.ns);
        this.$document.off(this.ns);
        $window.off(this.ns);

        $.removeData(this.$container, 'drag');
    };

    fn.ignore_drag = function(event) {
        if (this.options.handle) {
            return !$(event.target).is(this.options.handle);
        }

        if ($.isFunction(this.options.ignore_dragging)) {
            return this.options.ignore_dragging(event);
        }

        return $(event.target).is(this.options.ignore_dragging.join(', '));
    };

    //jQuery adapter
    $.fn.gridDraggable = function ( options ) {
        return new Draggable(this, options);
    };

    return Draggable;

}));<|MERGE_RESOLUTION|>--- conflicted
+++ resolved
@@ -7,15 +7,11 @@
  */
 
 ;(function(root, factory) {
-<<<<<<< HEAD
  'use strict';
-    if (typeof define === 'function' && define.amd) {
-=======
     if(typeof exports === 'object') {
         module.exports = factory(require('jquery'));
     }
     else if (typeof define === 'function' && define.amd) {
->>>>>>> 17b10132
         define('gridster-draggable', ['jquery'], factory);
     } else {
         root.GridsterDraggable = factory(root.$ || root.jQuery);
