--- conflicted
+++ resolved
@@ -1,24 +1,16 @@
 ;(function(root, factory) {
-<<<<<<< HEAD
-    if(typeof exports === 'object') {
+	'use strict';
+	if(typeof exports === 'object') {
         module.exports = factory(require('jquery'), require('./jquery-gridster.js'));
     }
     else if (typeof define === 'function' && define.amd) {
-=======
-    // jshint strict: false
-    if (typeof exports === 'object') {
-        module.exports = factory(require('jquery'), require('./jquery.gridster.js'));
-    } else if (typeof define === 'function' && define.amd) {
->>>>>>> 9863656b
         define(['jquery', 'gridster'], factory);
     } else {
         root.Gridster = factory(root.$ || root.jQuery, root.Gridster);
     }
 
 }(this, function($, Gridster) {
-
-    'use strict';
-
+	'use strict';
     var fn = Gridster.prototype;
 
     fn.widgets_in_col = function(col) {
@@ -45,33 +37,6 @@
         return false;
     };
 
-<<<<<<< HEAD
-=======
-
-    fn.widgets_in_range = function(col1, row1, col2, row2) {
-        // jshint maxdepth:false
-        var $widgets = $([]);
-        var c, r, $w, wgd;
-
-        for (c = col2; c >= col1; c--) {
-            for (r = row2; r >= row1; r--) {
-                $w = this.is_widget(c, r);
-
-                if ($w !== false) {
-                    wgd = $w.data('coords').grid;
-                    if (wgd.col >= col1 && wgd.col <= col2 &&
-                        wgd.row >= row1 && wgd.row <= row2) {
-                        $widgets = $widgets.add($w);
-                    }
-                }
-            }
-        }
-
-        return $widgets;
-    };
-
-
->>>>>>> 9863656b
     fn.get_bottom_most_occupied_cell = function() {
         var row = 0;
         var col = 0;
@@ -102,7 +67,6 @@
 
 
     fn.for_each_cell = function(callback, gridmap) {
-        // jshint maxdepth:false
         gridmap || (gridmap = this.gridmap);
         var cols = gridmap.length;
         var rows = gridmap[1].length;
