--- conflicted
+++ resolved
@@ -34,14 +34,11 @@
         autogrow_cols: false,
         autogenerate_stylesheet: true,
         avoid_overlapped_widgets: true,
-<<<<<<< HEAD
         auto_init: true,
         center_widgets: false,
         responsive_breakpoint: false,
         scroll_container: window,
-=======
         shift_larger_widgets_down: true,
->>>>>>> 262d115c
         serialize_params: function($w, wgd) {
             return {
                 col: wgd.col,
